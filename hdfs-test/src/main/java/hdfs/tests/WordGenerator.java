package hdfs.tests;

import com.hazelcast.jet.core.AbstractProcessor;
import com.hazelcast.jet.core.Processor;
import com.hazelcast.jet.function.DistributedSupplier;
import com.hazelcast.util.ExceptionUtil;
import java.io.DataOutputStream;
import java.io.IOException;
import java.io.OutputStreamWriter;
import org.apache.hadoop.conf.Configuration;
import org.apache.hadoop.fs.FileSystem;
import org.apache.hadoop.fs.Path;

/**
 * date: 10/13/17
 * author: emindemirci
 */
public class WordGenerator extends AbstractProcessor {

    private final String path;
    private final long distinct;
    private final long total;

    public WordGenerator(String path, long distinct, long total) {
        this.path = path;
        this.distinct = distinct;
        this.total = total;
    }

    @Override
    public boolean complete() {
        try {
            FileSystem fs = FileSystem.get(new Configuration());
            DataOutputStream hdfsFile = fs.create(new Path(path));
            try (OutputStreamWriter stream = new OutputStreamWriter(hdfsFile)) {
                writeToFile(stream, distinct, total);
            }
            return tryEmit("done!");
        } catch (IOException e) {
            throw ExceptionUtil.rethrow(e);
        }
    }

    @Override
    public boolean isCooperative() {
        return false;
    }

    private void writeToFile(OutputStreamWriter stream, long distinctWords, long numWords) throws IOException {
        for (long i = 0; i < numWords; i++) {
            stream.write(i % distinctWords + "");
            if (i % 20 == 0) {
                stream.write("\n");
            } else {
                stream.write(" ");
            }
        }
        stream.write("\n");
    }

    public static DistributedSupplier<Processor> getSupplier(String inputPath, long distinct, long total) {
<<<<<<< HEAD
        DistributedSupplier<Processor> supplier = () -> new WordGenerator(inputPath, distinct, total);
=======
        DistributedSupplier<Processor> supplier = new DistributedSupplier<Processor>() {
            @Override
            public Processor get() {
                return new WordGenerator(inputPath, distinct, total);
            }
        };
>>>>>>> b34afa9f
        return supplier;
    }
}<|MERGE_RESOLUTION|>--- conflicted
+++ resolved
@@ -4,12 +4,13 @@
 import com.hazelcast.jet.core.Processor;
 import com.hazelcast.jet.function.DistributedSupplier;
 import com.hazelcast.util.ExceptionUtil;
+import org.apache.hadoop.conf.Configuration;
+import org.apache.hadoop.fs.FileSystem;
+import org.apache.hadoop.fs.Path;
+
 import java.io.DataOutputStream;
 import java.io.IOException;
 import java.io.OutputStreamWriter;
-import org.apache.hadoop.conf.Configuration;
-import org.apache.hadoop.fs.FileSystem;
-import org.apache.hadoop.fs.Path;
 
 /**
  * date: 10/13/17
@@ -25,6 +26,16 @@
         this.path = path;
         this.distinct = distinct;
         this.total = total;
+    }
+
+    public static DistributedSupplier<Processor> getSupplier(String inputPath, long distinct, long total) {
+        DistributedSupplier<Processor> supplier = new DistributedSupplier<Processor>() {
+            @Override
+            public Processor get() {
+                return new WordGenerator(inputPath, distinct, total);
+            }
+        };
+        return supplier;
     }
 
     @Override
@@ -57,18 +68,4 @@
         }
         stream.write("\n");
     }
-
-    public static DistributedSupplier<Processor> getSupplier(String inputPath, long distinct, long total) {
-<<<<<<< HEAD
-        DistributedSupplier<Processor> supplier = () -> new WordGenerator(inputPath, distinct, total);
-=======
-        DistributedSupplier<Processor> supplier = new DistributedSupplier<Processor>() {
-            @Override
-            public Processor get() {
-                return new WordGenerator(inputPath, distinct, total);
-            }
-        };
->>>>>>> b34afa9f
-        return supplier;
-    }
 }